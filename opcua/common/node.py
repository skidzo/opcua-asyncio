"""
High level node object, to access node attribute
and browse address space
"""

import logging
from opcua import ua
from opcua.common import events
import opcua.common

_logger = logging.getLogger(__name__)


def _check_results(results, reqlen=1):
    assert len(results) == reqlen, results
    for r in results:
        r.check()


def _to_nodeid(nodeid):
    if isinstance(nodeid, int):
        return ua.TwoByteNodeId(nodeid)
    elif isinstance(nodeid, Node):
        return nodeid.nodeid
    elif isinstance(nodeid, ua.NodeId):
        return nodeid
    elif type(nodeid) in (str, bytes):
        return ua.NodeId.from_string(nodeid)
    else:
        raise ua.UaError("Could not resolve '{0}' to a type id".format(nodeid))


class Node:
    """
    High level node object, to access node attribute,
    browse and populate address space.
    Node objects are usefull as-is but they do not expose the entire
    OPC-UA protocol. Feel free to look at the code of this class and call
    directly UA services methods to optimize your code
    """

    def __init__(self, server, nodeid):
        self.server = server
        self.nodeid = None
        if isinstance(nodeid, Node):
            self.nodeid = nodeid.nodeid
        elif isinstance(nodeid, ua.NodeId):
            self.nodeid = nodeid
        elif type(nodeid) in (str, bytes):
            self.nodeid = ua.NodeId.from_string(nodeid)
        elif isinstance(nodeid, int):
            self.nodeid = ua.NodeId(nodeid, 0)
        else:
            raise ua.UaError("argument to node must be a NodeId object or a string defining a nodeid found {0} of type {1}".format(nodeid, type(nodeid)))

    def __eq__(self, other):
        if isinstance(other, Node) and self.nodeid == other.nodeid:
            return True
        return False

    def __ne__(self, other):
        return not self.__eq__(other)

    def __str__(self):
        return "Node({0})".format(self.nodeid)
    __repr__ = __str__

    def __hash__(self):
        return self.nodeid.__hash__()

    async def get_browse_name(self):
        """
        Get browse name of a node. A browse name is a QualifiedName object
        composed of a string(name) and a namespace index.
        """
        result = await self.get_attribute(ua.AttributeIds.BrowseName)
        return result.Value.Value

    async def get_display_name(self):
        """
        get description attribute of node
        """
        result = await self.get_attribute(ua.AttributeIds.DisplayName)
        return result.Value.Value

    async def get_data_type(self):
        """
        get data type of node as NodeId
        """
        result = await self.get_attribute(ua.AttributeIds.DataType)
        return result.Value.Value

    async def get_data_type_as_variant_type(self):
        """
        get data type of node as VariantType
        This only works if node is a variable, otherwise type
        may not be convertible to VariantType
        """
        result = await self.get_attribute(ua.AttributeIds.DataType)
        return await opcua.common.ua_utils.data_type_to_variant_type(Node(self.server, result.Value.Value))

    async def get_access_level(self):
        """
        Get the access level attribute of the node as a set of AccessLevel enum values.
        """
        result = await self.get_attribute(ua.AttributeIds.AccessLevel)
        return ua.AccessLevel.parse_bitfield(result.Value.Value)

    async def get_user_access_level(self):
        """
        Get the user access level attribute of the node as a set of AccessLevel enum values.
        """
        result = await self.get_attribute(ua.AttributeIds.UserAccessLevel)
        return ua.AccessLevel.parse_bitfield(result.Value.Value)

    async def get_event_notifier(self):
        """
        Get the event notifier attribute of the node as a set of EventNotifier enum values.
        """
        result = await self.get_attribute(ua.AttributeIds.EventNotifier)
        return ua.EventNotifier.parse_bitfield(result.Value.Value)

    async def set_event_notifier(self, values):
        """
        Set the event notifier attribute.

        :param values: an iterable of EventNotifier enum values.
        """
        event_notifier_bitfield = ua.EventNotifier.to_bitfield(values)
        await self.set_attribute(
            ua.AttributeIds.EventNotifier,
            ua.DataValue(ua.Variant(event_notifier_bitfield, ua.VariantType.Byte))
        )

    async def get_node_class(self):
        """
        get node class attribute of node
        """
        result = await self.get_attribute(ua.AttributeIds.NodeClass)
        return result.Value.Value

    async def get_description(self):
        """
        get description attribute class of node
        """
        result = await self.get_attribute(ua.AttributeIds.Description)
        return result.Value.Value

    async def get_value(self):
        """
        Get value of a node as a python type. Only variables ( and properties) have values.
        An exception will be generated for other node types.
        """
        result = await self.get_data_value()
        return result.Value.Value

    async def get_data_value(self):
        """
        Get value of a node as a DataValue object. Only variables (and properties) have values.
        An exception will be generated for other node types.
        DataValue contain a variable value as a variant as well as server and source timestamps
        """
        return await self.get_attribute(ua.AttributeIds.Value)

    async def set_array_dimensions(self, value):
        """
        Set attribute ArrayDimensions of node
        make sure it has the correct data type
        """
        v = ua.Variant(value, ua.VariantType.UInt32)
        await self.set_attribute(ua.AttributeIds.ArrayDimensions, ua.DataValue(v))

    async def get_array_dimensions(self):
        """
        Read and return ArrayDimensions attribute of node
        """
        res = await self.get_attribute(ua.AttributeIds.ArrayDimensions)
        return res.Value.Value

    async def set_value_rank(self, value):
        """
        Set attribute ArrayDimensions of node
        """
        v = ua.Variant(value, ua.VariantType.Int32)
        await self.set_attribute(ua.AttributeIds.ValueRank, ua.DataValue(v))

    async def get_value_rank(self):
        """
        Read and return ArrayDimensions attribute of node
        """
        res = await self.get_attribute(ua.AttributeIds.ValueRank)
        return res.Value.Value

    async def set_value(self, value, varianttype=None):
        """
        Set value of a node. Only variables(properties) have values.
        An exception will be generated for other node types.
        value argument is either:
        * a python built-in type, converted to opc-ua
        optionnaly using the variantype argument.
        * a ua.Variant, varianttype is then ignored
        * a ua.DataValue, you then have full control over data send to server
        """
        datavalue = None
        if isinstance(value, ua.DataValue):
            datavalue = value
        elif isinstance(value, ua.Variant):
            datavalue = ua.DataValue(value)
        else:
            datavalue = ua.DataValue(ua.Variant(value, varianttype))
        await self.set_attribute(ua.AttributeIds.Value, datavalue)

    set_data_value = set_value

    async def set_writable(self, writable=True):
        """
        Set node as writable by clients.
        A node is always writable on server side.
        """
        if writable:
            await self.set_attr_bit(ua.AttributeIds.AccessLevel, ua.AccessLevel.CurrentWrite)
            await self.set_attr_bit(ua.AttributeIds.UserAccessLevel, ua.AccessLevel.CurrentWrite)
        else:
            await self.unset_attr_bit(ua.AttributeIds.AccessLevel, ua.AccessLevel.CurrentWrite)
            await self.unset_attr_bit(ua.AttributeIds.UserAccessLevel, ua.AccessLevel.CurrentWrite)

    async def set_attr_bit(self, attr, bit):
        val = await self.get_attribute(attr)
        val.Value.Value = ua.ua_binary.set_bit(val.Value.Value, bit)
        await self.set_attribute(attr, val)

    async def unset_attr_bit(self, attr, bit):
        val = await self.get_attribute(attr)
        val.Value.Value = ua.ua_binary.unset_bit(val.Value.Value, bit)
        await self.set_attribute(attr, val)

    def set_read_only(self):
        """
        Set a node as read-only for clients.
        A node is always writable on server side.
        """
        return self.set_writable(False)

    async def set_attribute(self, attributeid, datavalue):
        """
        Set an attribute of a node
        attributeid is a member of ua.AttributeIds
        datavalue is a ua.DataValue object
        """
        attr = ua.WriteValue()
        attr.NodeId = self.nodeid
        attr.AttributeId = attributeid
        attr.Value = datavalue
        params = ua.WriteParameters()
        params.NodesToWrite = [attr]
        result = await self.server.write(params)
        result[0].check()

    async def get_attribute(self, attr):
        """
        Read one attribute of a node
        result code from server is checked and an exception is raised in case of error
        """
        rv = ua.ReadValueId()
        rv.NodeId = self.nodeid
        rv.AttributeId = attr
        params = ua.ReadParameters()
        params.NodesToRead.append(rv)
        result = await self.server.read(params)
        result[0].StatusCode.check()
        return result[0]

    async def get_attributes(self, attrs):
        """
        Read several attributes of a node
        list of DataValue is returned
        """
        params = ua.ReadParameters()
        for attr in attrs:
            rv = ua.ReadValueId()
            rv.NodeId = self.nodeid
            rv.AttributeId = attr
            params.NodesToRead.append(rv)

        results = await self.server.read(params)
        return results

    def get_children(self, refs=ua.ObjectIds.HierarchicalReferences, nodeclassmask=ua.NodeClass.Unspecified):
        """
        Get all children of a node. By default hierarchical references and all node classes are returned.
        Other reference types may be given:
        References = 31
        NonHierarchicalReferences = 32
        HierarchicalReferences = 33
        HasChild = 34
        Organizes = 35
        HasEventSource = 36
        HasModellingRule = 37
        HasEncoding = 38
        HasDescription = 39
        HasTypeDefinition = 40
        GeneratesEvent = 41
        Aggregates = 44
        HasSubtype = 45
        HasProperty = 46
        HasComponent = 47
        HasNotifier = 48
        HasOrderedComponent = 49
        """
        return self.get_referenced_nodes(refs, ua.BrowseDirection.Forward, nodeclassmask)

    def get_properties(self):
        """
        return properties of node.
        properties are child nodes with a reference of type HasProperty and a NodeClass of Variable
        COROUTINE
        """
        return self.get_children(refs=ua.ObjectIds.HasProperty, nodeclassmask=ua.NodeClass.Variable)

    def get_variables(self):
        """
        return variables of node.
        properties are child nodes with a reference of type HasComponent and a NodeClass of Variable
        """
        return self.get_children(refs=ua.ObjectIds.HasComponent, nodeclassmask=ua.NodeClass.Variable)

    def get_methods(self):
        """
        return methods of node.
        properties are child nodes with a reference of type HasComponent and a NodeClass of Method
        """
        return self.get_children(refs=ua.ObjectIds.HasComponent, nodeclassmask=ua.NodeClass.Method)

    async def get_children_descriptions(self, refs=ua.ObjectIds.HierarchicalReferences, nodeclassmask=ua.NodeClass.Unspecified, includesubtypes=True):
        return await self.get_references(refs, ua.BrowseDirection.Forward, nodeclassmask, includesubtypes)

    def get_encoding_refs(self):
        return self.get_referenced_nodes(ua.ObjectIds.HasEncoding, ua.BrowseDirection.Forward)

    def get_description_refs(self):
        return self.get_referenced_nodes(ua.ObjectIds.HasDescription, ua.BrowseDirection.Forward)

    async def get_references(self, refs=ua.ObjectIds.References, direction=ua.BrowseDirection.Both, nodeclassmask=ua.NodeClass.Unspecified, includesubtypes=True):
        """
        returns references of the node based on specific filter defined with:

        refs = ObjectId of the Reference
        direction = Browse direction for references
        nodeclassmask = filter nodes based on specific class
        includesubtypes = If true subtypes of the reference (ref) are also included
        """
        desc = ua.BrowseDescription()
        desc.BrowseDirection = direction
        desc.ReferenceTypeId = _to_nodeid(refs)
        desc.IncludeSubtypes = includesubtypes
        desc.NodeClassMask = nodeclassmask
        desc.ResultMask = ua.BrowseResultMask.All
        desc.NodeId = self.nodeid
        params = ua.BrowseParameters()
        params.View.Timestamp = ua.get_win_epoch()
        params.NodesToBrowse.append(desc)
        params.RequestedMaxReferencesPerNode = 0
        results = await self.server.browse(params)
        references = await self._browse_next(results)
        return references

    async def _browse_next(self, results):
        references = results[0].References
        while results[0].ContinuationPoint:
            params = ua.BrowseNextParameters()
            params.ContinuationPoints = [results[0].ContinuationPoint]
            params.ReleaseContinuationPoints = False
            results = await self.server.browse_next(params)
            references.extend(results[0].References)
        return references

    async def get_referenced_nodes(self, refs=ua.ObjectIds.References, direction=ua.BrowseDirection.Both, nodeclassmask=ua.NodeClass.Unspecified, includesubtypes=True):
        """
        returns referenced nodes based on specific filter
        Paramters are the same as for get_references

        """
        references = await self.get_references(refs, direction, nodeclassmask, includesubtypes)
        nodes = []
        for desc in references:
            node = Node(self.server, desc.NodeId)
            nodes.append(node)
        return nodes

    async def get_type_definition(self):
        """
        returns type definition of the node.
        """
        references = await self.get_references(refs=ua.ObjectIds.HasTypeDefinition, direction=ua.BrowseDirection.Forward)
        if len(references) == 0:
            return None
        return references[0].NodeId

    async def get_path(self, max_length=20, as_string=False):
        """
        Attempt to find path of node from root node and return it as a list of Nodes.
        There might several possible paths to a node, this function will return one
        Some nodes may be missing references, so this method may
        return an empty list
        Since address space may have circular references, a max length is specified

        """
<<<<<<< HEAD
        path = []
        for ref in await self._get_path(max_length):
            path.append(Node(self.server, ref.NodeId))
        path.append(self)
        if as_string:
            str_path = []
            for el in path:
                name = await el.get_browse_name()
                str_path.append(name.to_string())
=======
        path = await self._get_path(max_length)
        path = [Node(self.server, ref.NodeId) for ref in path]
        path.append(self)
        if as_string:
            path = [(await el.get_browse_name()).to_string() for el in path]
>>>>>>> 7faafe65
        return path

    async def _get_path(self, max_length=20):
        """
        Attempt to find path of node from root node and return it as a list of Nodes.
        There might several possible paths to a node, this function will return one
        Some nodes may be missing references, so this method may
        return an empty list
        Since address space may have circular references, a max length is specified

        """
        path = []
        node = self
        while True:
            refs = await node.get_references(
                refs=ua.ObjectIds.HierarchicalReferences, direction=ua.BrowseDirection.Inverse
            )
            if len(refs) > 0:
                path.insert(0, refs[0])
                node = Node(self.server, refs[0].NodeId)
                if len(path) >= (max_length - 1):
                    return path
            else:
                return path

    async def get_parent(self):
        """
        returns parent of the node.
        A Node may have several parents, the first found is returned.
        This method uses reverse references, a node might be missing such a link,
        thus we will not find its parent.
        """
        refs = await self.get_references(refs=ua.ObjectIds.HierarchicalReferences, direction=ua.BrowseDirection.Inverse)
        if len(refs) > 0:
            return Node(self.server, refs[0].NodeId)
        else:
            return None

    async def get_child(self, path):
        """
        get a child specified by its path from this node.
        A path might be:
        * a string representing a qualified name.
        * a qualified name
        * a list of string
        * a list of qualified names
        """
        if type(path) not in (list, tuple):
            path = [path]
        rpath = self._make_relative_path(path)
        bpath = ua.BrowsePath()
        bpath.StartingNode = self.nodeid
        bpath.RelativePath = rpath
        result = await self.server.translate_browsepaths_to_nodeids([bpath])
        result = result[0]
        result.StatusCode.check()
        # FIXME: seems this method may return several nodes
        return Node(self.server, result.Targets[0].TargetId)

    def _make_relative_path(self, path):
        rpath = ua.RelativePath()
        for item in path:
            el = ua.RelativePathElement()
            el.ReferenceTypeId = ua.TwoByteNodeId(ua.ObjectIds.HierarchicalReferences)
            el.IsInverse = False
            el.IncludeSubtypes = True
            if isinstance(item, ua.QualifiedName):
                el.TargetName = item
            else:
                el.TargetName = ua.QualifiedName.from_string(item)
            rpath.Elements.append(el)
        return rpath

    async def read_raw_history(self, starttime=None, endtime=None, numvalues=0):
        """
        Read raw history of a node
        result code from server is checked and an exception is raised in case of error
        If numvalues is > 0 and number of events in period is > numvalues
        then result will be truncated
        """
        details = ua.ReadRawModifiedDetails()
        details.IsReadModified = False
        if starttime:
            details.StartTime = starttime
        else:
            details.StartTime = ua.get_win_epoch()
        if endtime:
            details.EndTime = endtime
        else:
            details.EndTime = ua.get_win_epoch()
        details.NumValuesPerNode = numvalues
        details.ReturnBounds = True
        result = await self.history_read(details)
        return result.HistoryData.DataValues

    def history_read(self, details):
        """
        Read raw history of a node, low-level function
        result code from server is checked and an exception is raised in case of error
        """
        valueid = ua.HistoryReadValueId()
        valueid.NodeId = self.nodeid
        valueid.IndexRange = ''
        params = ua.HistoryReadParameters()
        params.HistoryReadDetails = details
        params.TimestampsToReturn = ua.TimestampsToReturn.Both
        params.ReleaseContinuationPoints = False
        params.NodesToRead.append(valueid)
        return self.server.history_read(params)[0]

    async def read_event_history(self, starttime=None, endtime=None, numvalues=0, evtypes=ua.ObjectIds.BaseEventType):
        """
        Read event history of a source node
        result code from server is checked and an exception is raised in case of error
        If numvalues is > 0 and number of events in period is > numvalues
        then result will be truncated
        """
        details = ua.ReadEventDetails()
        if starttime:
            details.StartTime = starttime
        else:
            details.StartTime = ua.get_win_epoch()
        if endtime:
            details.EndTime = endtime
        else:
            details.EndTime = ua.get_win_epoch()
        details.NumValuesPerNode = numvalues
        if not isinstance(evtypes, (list, tuple)):
            evtypes = [evtypes]
        evtypes = [Node(self.server, evtype) for evtype in evtypes]
        evfilter = await events.get_filter_from_event_type(evtypes)
        details.Filter = evfilter
        result = await self.history_read_events(details)
        event_res = []
        for res in result.HistoryData.Events:
            event_res.append(
                await events.Event.from_event_fields(evfilter.SelectClauses, res.EventFields)
            )
        return event_res

    def history_read_events(self, details):
        """
        Read event history of a node, low-level function
        result code from server is checked and an exception is raised in case of error
        """
        valueid = ua.HistoryReadValueId()
        valueid.NodeId = self.nodeid
        valueid.IndexRange = ''
        params = ua.HistoryReadParameters()
        params.HistoryReadDetails = details
        params.TimestampsToReturn = ua.TimestampsToReturn.Both
        params.ReleaseContinuationPoints = False
        params.NodesToRead.append(valueid)
        return self.server.history_read(params)[0]

    async def delete(self, delete_references=True, recursive=False):
        """
        Delete node from address space
        """
        results = await opcua.common.manage_nodes.delete_nodes(self.server, [self], recursive, delete_references)
        _check_results(results)

    def _fill_delete_reference_item(self, rdesc, bidirectional=False):
        ditem = ua.DeleteReferencesItem()
        ditem.SourceNodeId = self.nodeid
        ditem.TargetNodeId = rdesc.NodeId
        ditem.ReferenceTypeId = rdesc.ReferenceTypeId
        ditem.IsForward = rdesc.IsForward
        ditem.DeleteBidirectional = bidirectional
        return ditem

    async def delete_reference(self, target, reftype, forward=True, bidirectional=True):
        """
        Delete given node's references from address space
        """
        known_refs = await self.get_references(reftype, includesubtypes=False)
        targetid = _to_nodeid(target)
        for r in known_refs:
            if r.NodeId == targetid and r.IsForward == forward:
                rdesc = r
                break
        else:
            raise ua.UaStatusCodeError(ua.StatusCodes.BadNotFound)
        ditem = self._fill_delete_reference_item(rdesc, bidirectional)
<<<<<<< HEAD
        await self.server.delete_references([ditem])[0].check()
=======
        (await self.server.delete_references([ditem]))[0].check()
>>>>>>> 7faafe65

    async def add_reference(self, target, reftype, forward=True, bidirectional=True):
        """
        Add reference to node
        """
        aitem = ua.AddReferencesItem()
        aitem.SourceNodeId = self.nodeid
        aitem.TargetNodeId = _to_nodeid(target)
        aitem.ReferenceTypeId = _to_nodeid(reftype)
        aitem.IsForward = forward
        params = [aitem]
        if bidirectional:
            aitem2 = ua.AddReferencesItem()
            aitem2.SourceNodeId = aitem.TargetNodeId
            aitem2.TargetNodeId = aitem.SourceNodeId
            aitem2.ReferenceTypeId = aitem.ReferenceTypeId
            aitem2.IsForward = not forward
            params.append(aitem2)
        results = await self.server.add_references(params)
        _check_results(results, len(params))

<<<<<<< HEAD
    async def _add_modelling_rule(self, parent, mandatory=True):
        if mandatory is not None and await parent.get_node_class() == ua.NodeClass.ObjectType:
            rule = ua.ObjectIds.ModellingRule_Mandatory if mandatory else ua.ObjectIds.ModellingRule_Optional
            await self.add_reference(rule, ua.ObjectIds.HasModellingRule, True, False)
        return self

    async def set_modelling_rule(self, mandatory):
        parent = await self.get_parent()
        if parent is None:
            return ua.StatusCode(ua.StatusCodes.BadParentNodeIdInvalid)
        if await parent.get_node_class() != ua.NodeClass.ObjectType:
            return ua.StatusCode(ua.StatusCodes.BadTypeMismatch)
        # remove all existing modelling rule
        rules = await self.get_references(ua.ObjectIds.HasModellingRule)
        await self.server.delete_references(list(map(self._fill_delete_reference_item, rules)))
        await self._add_modelling_rule(parent, mandatory)
        return ua.StatusCode()

    async def add_folder(self, nodeid, bname):
        folder = await opcua.common.manage_nodes.create_folder(self, nodeid, bname)
        return await folder._add_modelling_rule(self)

    async def add_object(self, nodeid, bname, objecttype=None):
        obj = await opcua.common.manage_nodes.create_object(self, nodeid, bname, objecttype)
        return await obj._add_modelling_rule(self)

    async def add_variable(self, nodeid, bname, val, varianttype=None, datatype=None):
        var = await opcua.common.manage_nodes.create_variable(self, nodeid, bname, val, varianttype, datatype)
        return await var._add_modelling_rule(self)
=======
    async def set_modelling_rule(self, mandatory):
        """
        Add a modelling rule reference to Node.
        When creating a new object type, its variable and child nodes will not
        be instanciated if they do not have modelling rule
        if mandatory is None, the modelling rule is removed
        """
        # remove all existing modelling rule
        rules = await self.get_references(ua.ObjectIds.HasModellingRule)
        await self.server.delete_references(list(map(self._fill_delete_reference_item, rules)))
        # add new modelling rule as requested
        if mandatory is not None:
            rule = ua.ObjectIds.ModellingRule_Mandatory if mandatory else ua.ObjectIds.ModellingRule_Optional
            await self.add_reference(rule, ua.ObjectIds.HasModellingRule, True, False)

    def add_folder(self, nodeid, bname):
        return opcua.common.manage_nodes.create_folder(self, nodeid, bname)

    def add_object(self, nodeid, bname, objecttype=None):
        return opcua.common.manage_nodes.create_object(self, nodeid, bname, objecttype)

    def add_variable(self, nodeid, bname, val, varianttype=None, datatype=None):
        return opcua.common.manage_nodes.create_variable(self, nodeid, bname, val, varianttype, datatype)
>>>>>>> 7faafe65

    def add_object_type(self, nodeid, bname):
        return opcua.common.manage_nodes.create_object_type(self, nodeid, bname)

    def add_variable_type(self, nodeid, bname, datatype):
        return opcua.common.manage_nodes.create_variable_type(self, nodeid, bname, datatype)

    def add_data_type(self, nodeid, bname, description=None):
        return opcua.common.manage_nodes.create_data_type(self, nodeid, bname, description=None)

<<<<<<< HEAD
    async def add_property(self, nodeid, bname, val, varianttype=None, datatype=None):
        prop = await opcua.common.manage_nodes.create_property(self, nodeid, bname, val, varianttype, datatype)
        return await prop._add_modelling_rule(self)

    async def add_method(self, *args):
        method = await opcua.common.manage_nodes.create_method(self, *args)
        return await method._add_modelling_rule(self)
=======
    def add_property(self, nodeid, bname, val, varianttype=None, datatype=None):
        return opcua.common.manage_nodes.create_property(self, nodeid, bname, val, varianttype, datatype)

    def add_method(self, *args):
        return opcua.common.manage_nodes.create_method(self, *args)
>>>>>>> 7faafe65

    def add_reference_type(self, nodeid, bname, symmetric=True, inversename=None):
        """COROUTINE"""
        return opcua.common.manage_nodes.create_reference_type(self, nodeid, bname, symmetric, inversename)

    def call_method(self, methodid, *args):
        return opcua.common.methods.call_method(self, methodid, *args)<|MERGE_RESOLUTION|>--- conflicted
+++ resolved
@@ -405,23 +405,11 @@
         Since address space may have circular references, a max length is specified
 
         """
-<<<<<<< HEAD
-        path = []
-        for ref in await self._get_path(max_length):
-            path.append(Node(self.server, ref.NodeId))
-        path.append(self)
-        if as_string:
-            str_path = []
-            for el in path:
-                name = await el.get_browse_name()
-                str_path.append(name.to_string())
-=======
         path = await self._get_path(max_length)
         path = [Node(self.server, ref.NodeId) for ref in path]
         path.append(self)
         if as_string:
             path = [(await el.get_browse_name()).to_string() for el in path]
->>>>>>> 7faafe65
         return path
 
     async def _get_path(self, max_length=20):
@@ -606,11 +594,7 @@
         else:
             raise ua.UaStatusCodeError(ua.StatusCodes.BadNotFound)
         ditem = self._fill_delete_reference_item(rdesc, bidirectional)
-<<<<<<< HEAD
-        await self.server.delete_references([ditem])[0].check()
-=======
         (await self.server.delete_references([ditem]))[0].check()
->>>>>>> 7faafe65
 
     async def add_reference(self, target, reftype, forward=True, bidirectional=True):
         """
@@ -632,37 +616,6 @@
         results = await self.server.add_references(params)
         _check_results(results, len(params))
 
-<<<<<<< HEAD
-    async def _add_modelling_rule(self, parent, mandatory=True):
-        if mandatory is not None and await parent.get_node_class() == ua.NodeClass.ObjectType:
-            rule = ua.ObjectIds.ModellingRule_Mandatory if mandatory else ua.ObjectIds.ModellingRule_Optional
-            await self.add_reference(rule, ua.ObjectIds.HasModellingRule, True, False)
-        return self
-
-    async def set_modelling_rule(self, mandatory):
-        parent = await self.get_parent()
-        if parent is None:
-            return ua.StatusCode(ua.StatusCodes.BadParentNodeIdInvalid)
-        if await parent.get_node_class() != ua.NodeClass.ObjectType:
-            return ua.StatusCode(ua.StatusCodes.BadTypeMismatch)
-        # remove all existing modelling rule
-        rules = await self.get_references(ua.ObjectIds.HasModellingRule)
-        await self.server.delete_references(list(map(self._fill_delete_reference_item, rules)))
-        await self._add_modelling_rule(parent, mandatory)
-        return ua.StatusCode()
-
-    async def add_folder(self, nodeid, bname):
-        folder = await opcua.common.manage_nodes.create_folder(self, nodeid, bname)
-        return await folder._add_modelling_rule(self)
-
-    async def add_object(self, nodeid, bname, objecttype=None):
-        obj = await opcua.common.manage_nodes.create_object(self, nodeid, bname, objecttype)
-        return await obj._add_modelling_rule(self)
-
-    async def add_variable(self, nodeid, bname, val, varianttype=None, datatype=None):
-        var = await opcua.common.manage_nodes.create_variable(self, nodeid, bname, val, varianttype, datatype)
-        return await var._add_modelling_rule(self)
-=======
     async def set_modelling_rule(self, mandatory):
         """
         Add a modelling rule reference to Node.
@@ -686,7 +639,6 @@
 
     def add_variable(self, nodeid, bname, val, varianttype=None, datatype=None):
         return opcua.common.manage_nodes.create_variable(self, nodeid, bname, val, varianttype, datatype)
->>>>>>> 7faafe65
 
     def add_object_type(self, nodeid, bname):
         return opcua.common.manage_nodes.create_object_type(self, nodeid, bname)
@@ -697,21 +649,11 @@
     def add_data_type(self, nodeid, bname, description=None):
         return opcua.common.manage_nodes.create_data_type(self, nodeid, bname, description=None)
 
-<<<<<<< HEAD
-    async def add_property(self, nodeid, bname, val, varianttype=None, datatype=None):
-        prop = await opcua.common.manage_nodes.create_property(self, nodeid, bname, val, varianttype, datatype)
-        return await prop._add_modelling_rule(self)
-
-    async def add_method(self, *args):
-        method = await opcua.common.manage_nodes.create_method(self, *args)
-        return await method._add_modelling_rule(self)
-=======
     def add_property(self, nodeid, bname, val, varianttype=None, datatype=None):
         return opcua.common.manage_nodes.create_property(self, nodeid, bname, val, varianttype, datatype)
 
     def add_method(self, *args):
         return opcua.common.manage_nodes.create_method(self, *args)
->>>>>>> 7faafe65
 
     def add_reference_type(self, nodeid, bname, symmetric=True, inversename=None):
         """COROUTINE"""
