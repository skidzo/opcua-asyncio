--- conflicted
+++ resolved
@@ -222,8 +222,4 @@
     if parents[0].nodeid.Identifier in opcua.common.event_objects.IMPLEMENTED_EVENTS.keys():
         return parents[0].nodeid.Identifier, opcua.common.event_objects.IMPLEMENTED_EVENTS[parents[0].nodeid.Identifier]
     else:
-<<<<<<< HEAD
-        return _find_parent_eventtype(parents[0])
-=======
-        return await _find_parent_eventtype(parents[0])
->>>>>>> 7faafe65
+        return await _find_parent_eventtype(parents[0])