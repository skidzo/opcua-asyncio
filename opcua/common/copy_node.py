import logging

from opcua import ua
from opcua.common.node import Node


logger = logging.getLogger(__name__)


async def copy_node(parent, node, nodeid=None, recursive=True):
    """
    Copy a node or node tree as child of parent node
    """
    rdesc = await _rdesc_from_node(parent, node)
    if nodeid is None:
        nodeid = ua.NodeId(namespaceidx=node.nodeid.NamespaceIndex)
    added_nodeids = await _copy_node(parent.server, parent.nodeid, rdesc, nodeid, recursive)
    return [Node(parent.server, nid) for nid in added_nodeids]


async def _copy_node(server, parent_nodeid, rdesc, nodeid, recursive):
    addnode = ua.AddNodesItem()
    addnode.RequestedNewNodeId = nodeid
    addnode.BrowseName = rdesc.BrowseName
    addnode.ParentNodeId = parent_nodeid
    addnode.ReferenceTypeId = rdesc.ReferenceTypeId
    addnode.TypeDefinition = rdesc.TypeDefinition
    addnode.NodeClass = rdesc.NodeClass
    node_to_copy = Node(server, rdesc.NodeId)
    attr_obj = getattr(ua, rdesc.NodeClass.name + "Attributes")
    await _read_and_copy_attrs(node_to_copy, attr_obj(), addnode)
<<<<<<< HEAD
    res = await server.add_nodes([addnode])[0]
=======
    res = (await server.add_nodes([addnode]))[0]
>>>>>>> 7faafe65
    added_nodes = [res.AddedNodeId]
    if recursive:
        descs = await node_to_copy.get_children_descriptions()
        for desc in descs:
            nodes = await _copy_node(server, res.AddedNodeId, desc, nodeid=ua.NodeId(namespaceidx=desc.NodeId.NamespaceIndex), recursive=True)
            added_nodes.extend(nodes)

    return added_nodes


async def _rdesc_from_node(parent, node):
    results = await node.get_attributes([
        ua.AttributeIds.NodeClass, ua.AttributeIds.BrowseName, ua.AttributeIds.DisplayName,
    ])
    nclass, qname, dname = [res.Value.Value for res in results]
    rdesc = ua.ReferenceDescription()
    rdesc.NodeId = node.nodeid
    rdesc.BrowseName = qname
    rdesc.DisplayName = dname
    rdesc.NodeClass = nclass
    if await parent.get_type_definition() == ua.NodeId(ua.ObjectIds.FolderType):
        rdesc.ReferenceTypeId = ua.NodeId(ua.ObjectIds.Organizes)
    else:
        rdesc.ReferenceTypeId = ua.NodeId(ua.ObjectIds.HasComponent)
    typedef = await node.get_type_definition()
    if typedef:
        rdesc.TypeDefinition = typedef
    return rdesc


async def _read_and_copy_attrs(node_type, struct, addnode):
    names = [name for name in struct.__dict__.keys() if not name.startswith("_") and name not in (
        "BodyLength", "TypeId", "SpecifiedAttributes", "Encoding", "IsAbstract", "EventNotifier",
    )]
    attrs = [getattr(ua.AttributeIds, name) for name in names]            
    for name in names:
        results = await node_type.get_attributes(attrs)
    for idx, name in enumerate(names):
        if results[idx].StatusCode.is_good():
            if name == "Value":
                setattr(struct, name, results[idx].Value)
            else:
                setattr(struct, name, results[idx].Value.Value)
        else:
            logger.warning("Instantiate: while copying attributes from node type {0!s}, attribute {1!s}, statuscode is {2!s}".format(node_type, name, results[idx].StatusCode))            
    addnode.NodeAttributes = struct<|MERGE_RESOLUTION|>--- conflicted
+++ resolved
@@ -29,11 +29,7 @@
     node_to_copy = Node(server, rdesc.NodeId)
     attr_obj = getattr(ua, rdesc.NodeClass.name + "Attributes")
     await _read_and_copy_attrs(node_to_copy, attr_obj(), addnode)
-<<<<<<< HEAD
-    res = await server.add_nodes([addnode])[0]
-=======
     res = (await server.add_nodes([addnode]))[0]
->>>>>>> 7faafe65
     added_nodes = [res.AddedNodeId]
     if recursive:
         descs = await node_to_copy.get_children_descriptions()
