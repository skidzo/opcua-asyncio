--- conflicted
+++ resolved
@@ -16,14 +16,11 @@
         self.callback_handle = None
         self.monitored_item_id = None
         self.mode = None
-<<<<<<< HEAD
-        self.filter = None  
-=======
-        self.mfilter = None
+        self.filter = None
         self.mvalue = MonitoredItemValues()
->>>>>>> 14359fb9
         self.where_clause_evaluator = None
         self.queue_size = 0
+
 
 class MonitoredItemValues(object):
 
@@ -40,6 +37,7 @@
 
     def get_old_value(self):
         return self.old_value
+
 
 class MonitoredItemService(object):
 
@@ -87,20 +85,11 @@
             for mdata in self._monitored_items.values():
                 result = ua.MonitoredItemModifyResult()
                 if mdata.monitored_item_id == params.MonitoredItemId:
-<<<<<<< HEAD
                     result.RevisedSamplingInterval = params.RequestedParameters.SamplingInterval
                     result.RevisedQueueSize = params.RequestedParameters.QueueSize
                     if params.RequestedParameters.Filter is not None:
                         mdata.filter = params.RequestedParameters.Filter
                     mdata.queue_size = params.RequestedParameters.QueueSize
-=======
-                    self.isub.data.RevisedPublishingInterval = params.RequestedParameters.SamplingInterval
-                    result.RevisedSamplingInterval = params.RequestedParameters.SamplingInterval
-                    result.RevisedQueueSize = params.RequestedParameters.QueueSize
-                    result.FilterResult = params.RequestedParameters.Filter
-                    mdata.mfilter = result.FilterResult
-                    mdata.parameters = result
->>>>>>> 14359fb9
                     return result
             result = ua.MonitoredItemModifyResult()
             result.StatusCode(ua.StatusCodes.BadMonitoredItemIdInvalid)
@@ -200,27 +189,22 @@
             with self._lock:
                 mid = self._monitored_datachange[handle]
                 mdata = self._monitored_items[mid]
-<<<<<<< HEAD
-                event.ClientHandle = mdata.client_handle
-                event.Value = value
-                self.isub.enqueue_datachange_event(mid, event, mdata.queue_size)
-=======
                 mdata.mvalue.set_current_value(value.Value.Value)
-                if mdata.mfilter != None:
-                    deadband_flag_pass = self.deadband_callback(mdata.mvalue, mdata.mfilter)
+                if mdata.filter is not None:
+                    deadband_flag_pass = self.deadband_callback(mdata.mvalue, mdata.filter)
                 else:
                     deadband_flag_pass = True
                 if deadband_flag_pass:
                     event.ClientHandle = mdata.client_handle
                     event.Value = value
-                    self.isub.enqueue_datachange_event(mid, event, mdata.parameters.RevisedQueueSize)
-
-    def deadband_callback(self, values, filter):
-        if (values.get_old_value() == None) or ((abs(values.get_current_value() - values.get_old_value())) > filter.DeadbandValue):
+                    self.isub.enqueue_datachange_event(mid, event, mdata.queue_size)
+
+    def deadband_callback(self, values, flt):
+        if (values.get_old_value() is not None) or \
+                ((abs(values.get_current_value() - values.get_old_value())) > flt.DeadbandValue):
             return True
         else:
             return False
->>>>>>> 14359fb9
 
     def trigger_event(self, event):
         with self._lock:
@@ -302,7 +286,6 @@
         self.monitored_item_srv.delete_all_monitored_items()
 
     def _subscription_loop(self):
-        #self.logger.debug("%s loop", self)
         if not self._stopev:
             self.subservice.loop.call_later(self.data.RevisedPublishingInterval / 1000.0, self._sub_loop)
 
