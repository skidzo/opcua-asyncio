<?xml version="1.0" encoding="utf-8" ?>
<!--
 * Copyright (c) 2005-2018 The OPC Foundation, Inc. All rights reserved.
 *
 * OPC Foundation MIT License 1.00
 * 
 * Permission is hereby granted, free of charge, to any person
 * obtaining a copy of this software and associated documentation
 * files (the "Software"), to deal in the Software without
 * restriction, including without limitation the rights to use,
 * copy, modify, merge, publish, distribute, sublicense, and/or sell
 * copies of the Software, and to permit persons to whom the
 * Software is furnished to do so, subject to the following
 * conditions:
 * 
 * The above copyright notice and this permission notice shall be
 * included in all copies or substantial portions of the Software.
 * THE SOFTWARE IS PROVIDED "AS IS", WITHOUT WARRANTY OF ANY KIND,
 * EXPRESS OR IMPLIED, INCLUDING BUT NOT LIMITED TO THE WARRANTIES
 * OF MERCHANTABILITY, FITNESS FOR A PARTICULAR PURPOSE AND
 * NONINFRINGEMENT. IN NO EVENT SHALL THE AUTHORS OR COPYRIGHT
 * HOLDERS BE LIABLE FOR ANY CLAIM, DAMAGES OR OTHER LIABILITY,
 * WHETHER IN AN ACTION OF CONTRACT, TORT OR OTHERWISE, ARISING
 * FROM, OUT OF OR IN CONNECTION WITH THE SOFTWARE OR THE USE OR
 * OTHER DEALINGS IN THE SOFTWARE.
 *
 * The complete license agreement can be found here:
 * http://opcfoundation.org/License/MIT/1.00/
-->

<<<<<<< HEAD
<xs:schema 
=======
<xs:schema
>>>>>>> 7faafe65
  xmlns:DI="http://opcfoundation.org/UA/DI/Types.xsd"
  xmlns:xs="http://www.w3.org/2001/XMLSchema"
  xmlns:ua="http://opcfoundation.org/UA/2008/02/Types.xsd"
  xmlns:tns="http://opcfoundation.org/UA/ADI/Types.xsd"
  targetNamespace="http://opcfoundation.org/UA/ADI/Types.xsd"
  elementFormDefault="qualified"
>
  <xs:import namespace="http://opcfoundation.org/UA/DI/Types.xsd" />
  <xs:import namespace="http://opcfoundation.org/UA/2008/02/Types.xsd" />

  <xs:simpleType  name="ExecutionCycleEnumeration">
    <xs:restriction base="xs:string">
      <xs:enumeration value="IDLE_0" />
      <xs:enumeration value="DIAGNOSTIC_1" />
      <xs:enumeration value="CLEANING_2" />
      <xs:enumeration value="CALIBRATION_4" />
      <xs:enumeration value="VALIDATION_8" />
      <xs:enumeration value="SAMPLING_16" />
      <xs:enumeration value="DIAGNOSTIC_WITH_GRAB_SAMPLE_32769" />
      <xs:enumeration value="CLEANING_WITH_GRAB_SAMPLE_32770" />
      <xs:enumeration value="CALIBRATION_WITH_GRAB_SAMPLE_32772" />
      <xs:enumeration value="VALIDATION_WITH_GRAB_SAMPLE_32776" />
      <xs:enumeration value="SAMPLING_WITH_GRAB_SAMPLE_32784" />
    </xs:restriction>
  </xs:simpleType>
  <xs:element name="ExecutionCycleEnumeration" type="tns:ExecutionCycleEnumeration" />

  <xs:complexType name="ListOfExecutionCycleEnumeration">
    <xs:sequence>
      <xs:element name="ExecutionCycleEnumeration" type="tns:ExecutionCycleEnumeration" minOccurs="0" maxOccurs="unbounded" />
    </xs:sequence>
  </xs:complexType>
  <xs:element name="ListOfExecutionCycleEnumeration" type="tns:ListOfExecutionCycleEnumeration" nillable="true"></xs:element>

  <xs:simpleType  name="AcquisitionResultStatusEnumeration">
    <xs:restriction base="xs:string">
      <xs:enumeration value="NOT_USED_0" />
      <xs:enumeration value="GOOD_1" />
      <xs:enumeration value="BAD_2" />
      <xs:enumeration value="UNKNOWN_3" />
      <xs:enumeration value="PARTIAL_4" />
    </xs:restriction>
  </xs:simpleType>
  <xs:element name="AcquisitionResultStatusEnumeration" type="tns:AcquisitionResultStatusEnumeration" />

  <xs:complexType name="ListOfAcquisitionResultStatusEnumeration">
    <xs:sequence>
      <xs:element name="AcquisitionResultStatusEnumeration" type="tns:AcquisitionResultStatusEnumeration" minOccurs="0" maxOccurs="unbounded" />
    </xs:sequence>
  </xs:complexType>
  <xs:element name="ListOfAcquisitionResultStatusEnumeration" type="tns:ListOfAcquisitionResultStatusEnumeration" nillable="true"></xs:element>

  <xs:simpleType  name="AlarmStateEnumeration">
    <xs:restriction base="xs:string">
      <xs:enumeration value="NORMAL_0" />
      <xs:enumeration value="WARNING_LOW_1" />
      <xs:enumeration value="WARNING_HIGH_2" />
      <xs:enumeration value="WARNING_4" />
      <xs:enumeration value="ALARM_LOW_8" />
      <xs:enumeration value="ALARM_HIGH_16" />
      <xs:enumeration value="ALARM_32" />
    </xs:restriction>
  </xs:simpleType>
  <xs:element name="AlarmStateEnumeration" type="tns:AlarmStateEnumeration" />

  <xs:complexType name="ListOfAlarmStateEnumeration">
    <xs:sequence>
      <xs:element name="AlarmStateEnumeration" type="tns:AlarmStateEnumeration" minOccurs="0" maxOccurs="unbounded" />
    </xs:sequence>
  </xs:complexType>
  <xs:element name="ListOfAlarmStateEnumeration" type="tns:ListOfAlarmStateEnumeration" nillable="true"></xs:element>

<<<<<<< HEAD
  <xs:complexType name="ComplexType">
  	<xs:annotation>
  	  <xs:documentation>Structure defining double IEEE 32 bits complex value</xs:documentation>
  	</xs:annotation>
  	<xs:sequence>
      <xs:element name="Real" type="xs:float" minOccurs="0" />
      <xs:element name="Imaginary" type="xs:float" minOccurs="0" />
  	</xs:sequence>
  </xs:complexType>
  <xs:element name="ComplexType" type="tns:ComplexType" />

  <xs:complexType name="ListOfComplexType">
    <xs:sequence>
      <xs:element name="ComplexType" type="tns:ComplexType" minOccurs="0" maxOccurs="unbounded" nillable="true" />
    </xs:sequence>
  </xs:complexType>
  <xs:element name="ListOfComplexType" type="tns:ListOfComplexType" nillable="true"></xs:element>

  <xs:complexType name="DoubleComplexType">
  	<xs:annotation>
  	  <xs:documentation>Structure defining double IEEE 64 bits complex value</xs:documentation>
  	</xs:annotation>
  	<xs:sequence>
      <xs:element name="Real" type="xs:double" minOccurs="0" />
      <xs:element name="Imaginary" type="xs:double" minOccurs="0" />
  	</xs:sequence>
  </xs:complexType>
  <xs:element name="DoubleComplexType" type="tns:DoubleComplexType" />

  <xs:complexType name="ListOfDoubleComplexType">
    <xs:sequence>
      <xs:element name="DoubleComplexType" type="tns:DoubleComplexType" minOccurs="0" maxOccurs="unbounded" nillable="true" />
    </xs:sequence>
  </xs:complexType>
  <xs:element name="ListOfDoubleComplexType" type="tns:ListOfDoubleComplexType" nillable="true"></xs:element>
  
=======
>>>>>>> 7faafe65
</xs:schema>
<|MERGE_RESOLUTION|>--- conflicted
+++ resolved
@@ -1,147 +1,104 @@
-<?xml version="1.0" encoding="utf-8" ?>
-<!--
- * Copyright (c) 2005-2018 The OPC Foundation, Inc. All rights reserved.
- *
- * OPC Foundation MIT License 1.00
- * 
- * Permission is hereby granted, free of charge, to any person
- * obtaining a copy of this software and associated documentation
- * files (the "Software"), to deal in the Software without
- * restriction, including without limitation the rights to use,
- * copy, modify, merge, publish, distribute, sublicense, and/or sell
- * copies of the Software, and to permit persons to whom the
- * Software is furnished to do so, subject to the following
- * conditions:
- * 
- * The above copyright notice and this permission notice shall be
- * included in all copies or substantial portions of the Software.
- * THE SOFTWARE IS PROVIDED "AS IS", WITHOUT WARRANTY OF ANY KIND,
- * EXPRESS OR IMPLIED, INCLUDING BUT NOT LIMITED TO THE WARRANTIES
- * OF MERCHANTABILITY, FITNESS FOR A PARTICULAR PURPOSE AND
- * NONINFRINGEMENT. IN NO EVENT SHALL THE AUTHORS OR COPYRIGHT
- * HOLDERS BE LIABLE FOR ANY CLAIM, DAMAGES OR OTHER LIABILITY,
- * WHETHER IN AN ACTION OF CONTRACT, TORT OR OTHERWISE, ARISING
- * FROM, OUT OF OR IN CONNECTION WITH THE SOFTWARE OR THE USE OR
- * OTHER DEALINGS IN THE SOFTWARE.
- *
- * The complete license agreement can be found here:
- * http://opcfoundation.org/License/MIT/1.00/
--->
-
-<<<<<<< HEAD
-<xs:schema 
-=======
-<xs:schema
->>>>>>> 7faafe65
-  xmlns:DI="http://opcfoundation.org/UA/DI/Types.xsd"
-  xmlns:xs="http://www.w3.org/2001/XMLSchema"
-  xmlns:ua="http://opcfoundation.org/UA/2008/02/Types.xsd"
-  xmlns:tns="http://opcfoundation.org/UA/ADI/Types.xsd"
-  targetNamespace="http://opcfoundation.org/UA/ADI/Types.xsd"
-  elementFormDefault="qualified"
->
-  <xs:import namespace="http://opcfoundation.org/UA/DI/Types.xsd" />
-  <xs:import namespace="http://opcfoundation.org/UA/2008/02/Types.xsd" />
-
-  <xs:simpleType  name="ExecutionCycleEnumeration">
-    <xs:restriction base="xs:string">
-      <xs:enumeration value="IDLE_0" />
-      <xs:enumeration value="DIAGNOSTIC_1" />
-      <xs:enumeration value="CLEANING_2" />
-      <xs:enumeration value="CALIBRATION_4" />
-      <xs:enumeration value="VALIDATION_8" />
-      <xs:enumeration value="SAMPLING_16" />
-      <xs:enumeration value="DIAGNOSTIC_WITH_GRAB_SAMPLE_32769" />
-      <xs:enumeration value="CLEANING_WITH_GRAB_SAMPLE_32770" />
-      <xs:enumeration value="CALIBRATION_WITH_GRAB_SAMPLE_32772" />
-      <xs:enumeration value="VALIDATION_WITH_GRAB_SAMPLE_32776" />
-      <xs:enumeration value="SAMPLING_WITH_GRAB_SAMPLE_32784" />
-    </xs:restriction>
-  </xs:simpleType>
-  <xs:element name="ExecutionCycleEnumeration" type="tns:ExecutionCycleEnumeration" />
-
-  <xs:complexType name="ListOfExecutionCycleEnumeration">
-    <xs:sequence>
-      <xs:element name="ExecutionCycleEnumeration" type="tns:ExecutionCycleEnumeration" minOccurs="0" maxOccurs="unbounded" />
-    </xs:sequence>
-  </xs:complexType>
-  <xs:element name="ListOfExecutionCycleEnumeration" type="tns:ListOfExecutionCycleEnumeration" nillable="true"></xs:element>
-
-  <xs:simpleType  name="AcquisitionResultStatusEnumeration">
-    <xs:restriction base="xs:string">
-      <xs:enumeration value="NOT_USED_0" />
-      <xs:enumeration value="GOOD_1" />
-      <xs:enumeration value="BAD_2" />
-      <xs:enumeration value="UNKNOWN_3" />
-      <xs:enumeration value="PARTIAL_4" />
-    </xs:restriction>
-  </xs:simpleType>
-  <xs:element name="AcquisitionResultStatusEnumeration" type="tns:AcquisitionResultStatusEnumeration" />
-
-  <xs:complexType name="ListOfAcquisitionResultStatusEnumeration">
-    <xs:sequence>
-      <xs:element name="AcquisitionResultStatusEnumeration" type="tns:AcquisitionResultStatusEnumeration" minOccurs="0" maxOccurs="unbounded" />
-    </xs:sequence>
-  </xs:complexType>
-  <xs:element name="ListOfAcquisitionResultStatusEnumeration" type="tns:ListOfAcquisitionResultStatusEnumeration" nillable="true"></xs:element>
-
-  <xs:simpleType  name="AlarmStateEnumeration">
-    <xs:restriction base="xs:string">
-      <xs:enumeration value="NORMAL_0" />
-      <xs:enumeration value="WARNING_LOW_1" />
-      <xs:enumeration value="WARNING_HIGH_2" />
-      <xs:enumeration value="WARNING_4" />
-      <xs:enumeration value="ALARM_LOW_8" />
-      <xs:enumeration value="ALARM_HIGH_16" />
-      <xs:enumeration value="ALARM_32" />
-    </xs:restriction>
-  </xs:simpleType>
-  <xs:element name="AlarmStateEnumeration" type="tns:AlarmStateEnumeration" />
-
-  <xs:complexType name="ListOfAlarmStateEnumeration">
-    <xs:sequence>
-      <xs:element name="AlarmStateEnumeration" type="tns:AlarmStateEnumeration" minOccurs="0" maxOccurs="unbounded" />
-    </xs:sequence>
-  </xs:complexType>
-  <xs:element name="ListOfAlarmStateEnumeration" type="tns:ListOfAlarmStateEnumeration" nillable="true"></xs:element>
-
-<<<<<<< HEAD
-  <xs:complexType name="ComplexType">
-  	<xs:annotation>
-  	  <xs:documentation>Structure defining double IEEE 32 bits complex value</xs:documentation>
-  	</xs:annotation>
-  	<xs:sequence>
-      <xs:element name="Real" type="xs:float" minOccurs="0" />
-      <xs:element name="Imaginary" type="xs:float" minOccurs="0" />
-  	</xs:sequence>
-  </xs:complexType>
-  <xs:element name="ComplexType" type="tns:ComplexType" />
-
-  <xs:complexType name="ListOfComplexType">
-    <xs:sequence>
-      <xs:element name="ComplexType" type="tns:ComplexType" minOccurs="0" maxOccurs="unbounded" nillable="true" />
-    </xs:sequence>
-  </xs:complexType>
-  <xs:element name="ListOfComplexType" type="tns:ListOfComplexType" nillable="true"></xs:element>
-
-  <xs:complexType name="DoubleComplexType">
-  	<xs:annotation>
-  	  <xs:documentation>Structure defining double IEEE 64 bits complex value</xs:documentation>
-  	</xs:annotation>
-  	<xs:sequence>
-      <xs:element name="Real" type="xs:double" minOccurs="0" />
-      <xs:element name="Imaginary" type="xs:double" minOccurs="0" />
-  	</xs:sequence>
-  </xs:complexType>
-  <xs:element name="DoubleComplexType" type="tns:DoubleComplexType" />
-
-  <xs:complexType name="ListOfDoubleComplexType">
-    <xs:sequence>
-      <xs:element name="DoubleComplexType" type="tns:DoubleComplexType" minOccurs="0" maxOccurs="unbounded" nillable="true" />
-    </xs:sequence>
-  </xs:complexType>
-  <xs:element name="ListOfDoubleComplexType" type="tns:ListOfDoubleComplexType" nillable="true"></xs:element>
-  
-=======
->>>>>>> 7faafe65
-</xs:schema>
+<?xml version="1.0" encoding="utf-8" ?>
+<!--
+ * Copyright (c) 2005-2018 The OPC Foundation, Inc. All rights reserved.
+ *
+ * OPC Foundation MIT License 1.00
+ * 
+ * Permission is hereby granted, free of charge, to any person
+ * obtaining a copy of this software and associated documentation
+ * files (the "Software"), to deal in the Software without
+ * restriction, including without limitation the rights to use,
+ * copy, modify, merge, publish, distribute, sublicense, and/or sell
+ * copies of the Software, and to permit persons to whom the
+ * Software is furnished to do so, subject to the following
+ * conditions:
+ * 
+ * The above copyright notice and this permission notice shall be
+ * included in all copies or substantial portions of the Software.
+ * THE SOFTWARE IS PROVIDED "AS IS", WITHOUT WARRANTY OF ANY KIND,
+ * EXPRESS OR IMPLIED, INCLUDING BUT NOT LIMITED TO THE WARRANTIES
+ * OF MERCHANTABILITY, FITNESS FOR A PARTICULAR PURPOSE AND
+ * NONINFRINGEMENT. IN NO EVENT SHALL THE AUTHORS OR COPYRIGHT
+ * HOLDERS BE LIABLE FOR ANY CLAIM, DAMAGES OR OTHER LIABILITY,
+ * WHETHER IN AN ACTION OF CONTRACT, TORT OR OTHERWISE, ARISING
+ * FROM, OUT OF OR IN CONNECTION WITH THE SOFTWARE OR THE USE OR
+ * OTHER DEALINGS IN THE SOFTWARE.
+ *
+ * The complete license agreement can be found here:
+ * http://opcfoundation.org/License/MIT/1.00/
+-->
+
+<xs:schema
+  xmlns:DI="http://opcfoundation.org/UA/DI/Types.xsd"
+  xmlns:xs="http://www.w3.org/2001/XMLSchema"
+  xmlns:ua="http://opcfoundation.org/UA/2008/02/Types.xsd"
+  xmlns:tns="http://opcfoundation.org/UA/ADI/Types.xsd"
+  targetNamespace="http://opcfoundation.org/UA/ADI/Types.xsd"
+  elementFormDefault="qualified"
+>
+  <xs:import namespace="http://opcfoundation.org/UA/DI/Types.xsd" />
+  <xs:import namespace="http://opcfoundation.org/UA/2008/02/Types.xsd" />
+
+  <xs:simpleType  name="ExecutionCycleEnumeration">
+    <xs:restriction base="xs:string">
+      <xs:enumeration value="IDLE_0" />
+      <xs:enumeration value="DIAGNOSTIC_1" />
+      <xs:enumeration value="CLEANING_2" />
+      <xs:enumeration value="CALIBRATION_4" />
+      <xs:enumeration value="VALIDATION_8" />
+      <xs:enumeration value="SAMPLING_16" />
+      <xs:enumeration value="DIAGNOSTIC_WITH_GRAB_SAMPLE_32769" />
+      <xs:enumeration value="CLEANING_WITH_GRAB_SAMPLE_32770" />
+      <xs:enumeration value="CALIBRATION_WITH_GRAB_SAMPLE_32772" />
+      <xs:enumeration value="VALIDATION_WITH_GRAB_SAMPLE_32776" />
+      <xs:enumeration value="SAMPLING_WITH_GRAB_SAMPLE_32784" />
+    </xs:restriction>
+  </xs:simpleType>
+  <xs:element name="ExecutionCycleEnumeration" type="tns:ExecutionCycleEnumeration" />
+
+  <xs:complexType name="ListOfExecutionCycleEnumeration">
+    <xs:sequence>
+      <xs:element name="ExecutionCycleEnumeration" type="tns:ExecutionCycleEnumeration" minOccurs="0" maxOccurs="unbounded" />
+    </xs:sequence>
+  </xs:complexType>
+  <xs:element name="ListOfExecutionCycleEnumeration" type="tns:ListOfExecutionCycleEnumeration" nillable="true"></xs:element>
+
+  <xs:simpleType  name="AcquisitionResultStatusEnumeration">
+    <xs:restriction base="xs:string">
+      <xs:enumeration value="NOT_USED_0" />
+      <xs:enumeration value="GOOD_1" />
+      <xs:enumeration value="BAD_2" />
+      <xs:enumeration value="UNKNOWN_3" />
+      <xs:enumeration value="PARTIAL_4" />
+    </xs:restriction>
+  </xs:simpleType>
+  <xs:element name="AcquisitionResultStatusEnumeration" type="tns:AcquisitionResultStatusEnumeration" />
+
+  <xs:complexType name="ListOfAcquisitionResultStatusEnumeration">
+    <xs:sequence>
+      <xs:element name="AcquisitionResultStatusEnumeration" type="tns:AcquisitionResultStatusEnumeration" minOccurs="0" maxOccurs="unbounded" />
+    </xs:sequence>
+  </xs:complexType>
+  <xs:element name="ListOfAcquisitionResultStatusEnumeration" type="tns:ListOfAcquisitionResultStatusEnumeration" nillable="true"></xs:element>
+
+  <xs:simpleType  name="AlarmStateEnumeration">
+    <xs:restriction base="xs:string">
+      <xs:enumeration value="NORMAL_0" />
+      <xs:enumeration value="WARNING_LOW_1" />
+      <xs:enumeration value="WARNING_HIGH_2" />
+      <xs:enumeration value="WARNING_4" />
+      <xs:enumeration value="ALARM_LOW_8" />
+      <xs:enumeration value="ALARM_HIGH_16" />
+      <xs:enumeration value="ALARM_32" />
+    </xs:restriction>
+  </xs:simpleType>
+  <xs:element name="AlarmStateEnumeration" type="tns:AlarmStateEnumeration" />
+
+  <xs:complexType name="ListOfAlarmStateEnumeration">
+    <xs:sequence>
+      <xs:element name="AlarmStateEnumeration" type="tns:AlarmStateEnumeration" minOccurs="0" maxOccurs="unbounded" />
+    </xs:sequence>
+  </xs:complexType>
+  <xs:element name="ListOfAlarmStateEnumeration" type="tns:ListOfAlarmStateEnumeration" nillable="true"></xs:element>
+
+</xs:schema>